name: Release Packages[Cuda Only]
# docker download mirror should setup in self host machine.
# the mirror status can be found at : https://status.daocloud.io/status/docker
on:
  push:
    tags:
      - 'v[0-9]+.[0-9]+.[0-9]+'

  workflow_dispatch:

# Needed to create release and upload assets
permissions:
  contents: write

jobs:
  build-tgz:
    strategy:
      matrix:
        arch: [X64]
        image: ["docker.cnb.cool/thinksrc/dashinfer/dev-ubi8-cu124:latest"]
        enable_cuda: [1]

    runs-on: [self-hosted, Linux, "${{ matrix.arch }}"]
    container:
      image: ${{ matrix.image }}
    env:
      # force use node16 instead of node20
      # otherwise it may cause GLIBCXX_2.27 not found
      ACTIONS_ALLOW_USE_UNSECURE_NODE_VERSION: true
      ENABLE_CUDA: ${{ matrix.enable_cuda }}
    defaults:
      run:
        shell: bash -l {0}
    steps:
    - name: Check out code
      uses: actions/checkout@v4
      with:
        lfs: true
<<<<<<< HEAD
        submodules: false
=======
        submdules: false
>>>>>>> ca3dfa5b

    - name: Build tgz package
      shell: bash
      run: |
        source /root/.bashrc
        if [ -f "/miniconda/etc/profile.d/conda.sh" ]; then
            source /miniconda/etc/profile.d/conda.sh
        fi
        source activate ds_py

        git config --global --add safe.directory '*'
        git fetch --tags
        TAG_NAME=$(git describe --tags $(git rev-list --tags --max-count=1))
        VERSION_NUMBER=$(echo "$TAG_NAME" | sed 's/^v//' | sed 's/-.*$//')

        export AS_RELEASE_VERSION=$VERSION_NUMBER
        export AS_BUILD_PACKAGE=ON

        echo "ENABLE_CUDA value: $ENABLE_CUDA"

        # export ENABLE_MULTINUMA="ON"
        if [[ "${{ matrix.arch }}" == "ARM64" ]]; then
            export AS_PLATFORM="armclang"
            bash build.sh
        else
            if [ "$ENABLE_CUDA" -eq "1" ];
            then
                export AS_PLATFORM="cuda"
                export AS_CUDA_SM="'70;75;80;86;89;90a'"
                bash scripts/release/cpp_build_cuda.sh
            else
                export AS_PLATFORM="x86"
                bash build.sh
            fi
        fi

    - name: Upload tgz package
      uses: actions/upload-artifact@v4
      with:
        name: dashinfer-tgz-${{ matrix.arch }}-${{ matrix.enable_cuda }}
        path: build/*.tar.gz


  build-wheels:
    strategy:
      matrix:
        arch: [X64]
        image: ["docker.cnb.cool/thinksrc/dashinfer/dev-ubi8-cu124:latest"]
        enable_cuda: [1]
    runs-on: [self-hosted, Linux, "${{ matrix.arch }}"]
    container:
      image: ${{ matrix.image }}
    env:
      ENABLE_CUDA: ${{ matrix.enable_cuda }}
    steps:
    - name: Check out code
      uses: actions/checkout@v4
      with:
        lfs: true
<<<<<<< HEAD
        submodules: false
=======
        submdules: false
>>>>>>> ca3dfa5b

    - name: Build manylinux wheels
      shell: bash
      run: |
        set -x
        source /root/.bashrc
        if [ -f "/miniconda/etc/profile.d/conda.sh" ]; then
            source /miniconda/etc/profile.d/conda.sh
        fi

        git config --global --add safe.directory '*'
        git fetch --tags
        TAG_NAME=$(git describe --tags $(git rev-list --tags --max-count=1))
        VERSION_NUMBER=$(echo "$TAG_NAME" | sed 's/^v//')

        export AS_RELEASE_VERSION=$VERSION_NUMBER

        echo "ENABLE_CUDA value: $ENABLE_CUDA"

        if [[ "${{ matrix.arch }}" == "ARM64" ]]; then
            bash scripts/release/python_manylinux_build.sh
        else
            if [ "$ENABLE_CUDA" -eq "1" ];
            then
              export AS_PLATFORM="cuda"
              export AS_CUDA_SM="'70;75;80;86;89;90a'"
              bash scripts/release/python_manylinux_build_cuda.sh
            else
              bash scripts/release/python_manylinux_build.sh
            fi
        fi

    - name: Upload wheels
      uses: actions/upload-artifact@v4
      with:
        name: python-manylinux-wheels-${{ matrix.arch }}-${{ matrix.enable_cuda }}
        path: python/wheelhouse/*-manylinux*.whl

  publish:
    runs-on: [self-hosted, Linux]
    needs: [build-tgz, build-wheels]
    strategy:
      matrix:
        arch: [X64]
        enable_cuda: [1]

    steps:
    - name: Download tgz packages
      uses: actions/download-artifact@v4
      with:
        name: dashinfer-tgz-${{ matrix.arch }}-${{ matrix.enable_cuda }}
        path: release/

    - name: Download python wheels
      uses: actions/download-artifact@v4
      with:
        name: python-manylinux-wheels-${{ matrix.arch }}-${{ matrix.enable_cuda }}
        path: release/

    - name: Release all packages
      uses: softprops/action-gh-release@v1
      with:
        files: release/*<|MERGE_RESOLUTION|>--- conflicted
+++ resolved
@@ -36,11 +36,8 @@
       uses: actions/checkout@v4
       with:
         lfs: true
-<<<<<<< HEAD
         submodules: false
-=======
-        submdules: false
->>>>>>> ca3dfa5b
+
 
     - name: Build tgz package
       shell: bash
@@ -100,11 +97,8 @@
       uses: actions/checkout@v4
       with:
         lfs: true
-<<<<<<< HEAD
         submodules: false
-=======
-        submdules: false
->>>>>>> ca3dfa5b
+
 
     - name: Build manylinux wheels
       shell: bash
